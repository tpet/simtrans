--- conflicted
+++ resolved
@@ -19,14 +19,10 @@
     STL reader class
     '''
     def read(self, f):
-<<<<<<< HEAD
-        m = model.MeshData()
-=======
         '''
         Read mesh model in STL format
         '''
-        m = model.MeshModel
->>>>>>> baaf4f81
+        m = model.MeshModel()
         p = stl.StlMesh(f)
         npoints = p.v0.shape[0]
         idx = numpy.array(range(0, npoints))
